--- conflicted
+++ resolved
@@ -39,62 +39,6 @@
     return FileResponse(str(SACI_ROOT/"web"/"dist"/"index.html"))
 
 ### Endpoints for blueprint management
-
-<<<<<<< HEAD
-=======
-class ComponentModel(BaseModel):
-    name: str
-    parameters: dict[str, str]
-
-def component_to_model(comp: ComponentBase) -> ComponentModel:
-    return ComponentModel(
-        name=comp.name,
-        parameters={param_name: str(param_value) for param_name, param_value in comp.parameters.items()},
-    )
-
-class AnnotationModel(BaseModel):
-    attack_surface: ComponentID
-    effect: str # TODO: add an EffectModel to capture the actual semantic data associated with a VulnerabilityEffect
-    attack_model: str | None
-
-def annotation_to_model(annot: Annotation) -> AnnotationModel:
-    return AnnotationModel(
-        attack_surface=annot.attack_surface,
-        effect=annot.effect.reason,
-        attack_model=annot.attack_model,
-    )
-
-AnnotationID = str
-
-class HypothesisModel(BaseModel):
-    name: str
-    path: list[ComponentID]
-    annotations: list[AnnotationID]
-
-HypothesisID = str
-
-class DeviceModel(BaseModel):
-    name: str
-    components: dict[ComponentID, ComponentModel]
-    connections: list[tuple[ComponentID, ComponentID]]
-    hypotheses: dict[HypothesisID, HypothesisModel]
-    annotations: dict[AnnotationID, AnnotationModel]
-
-def blueprint_to_model(
-        bp: Device,
-        hypotheses: dict[HypothesisID, HypothesisModel],
-        annotations: dict[AnnotationID, Annotation]
-) -> DeviceModel:
-    return DeviceModel(
-        name=bp.name,
-        components={comp_id: component_to_model(comp) for comp_id, comp in bp.components.items()},
-        connections=[(from_, to_) for (from_, to_) in bp.component_graph.edges],
-        hypotheses=hypotheses,
-        annotations={annot_id: annotation_to_model(annot) for annot_id, annot in annotations.items()},
-    )
-
-BlueprintID = str
->>>>>>> 59d5c610
 
 @app.get('/api/blueprints')
 def get_blueprints() -> dict[BlueprintID, DeviceModel]:
@@ -290,158 +234,4 @@
     except* WebSocketDisconnect as e:
         _, rest = e.split(lambda e: isinstance(e, WebSocketDisconnect) and e.code in (1000, 1001, 1005))
         if rest is not None:
-            raise rest
-<<<<<<< HEAD
-=======
-
-# delayed import
-from saci_db.devices import devices, ingested
-from saci_db.cpvs import CPVS
-
-if (dirname := os.getenv("INGESTION_DIR")) is not None:
-    INGESTION_DIR = Path(dirname)
-else:
-    INGESTION_DIR = Path(ingested.__file__).resolve().parent
-del dirname
-
-blueprints: dict[BlueprintID, Device] = devices | ingested.devices
-
-# TODO: this is hacky and an indication that we should have a better way of doing this...
-def _find_comps(device: Device, comp_type: type[ComponentBase]) -> list[ComponentID]:
-    return [comp_id for comp_id, comp in device.components.items() if isinstance(comp, comp_type)]
-
-def _find_comp(device: Device, comp_type: type[ComponentBase]) -> ComponentID:
-    comps = _find_comps(device, comp_type)
-    if len(comps) == 0:
-        raise ValueError(f"device {device!r} has no component of type {comp_type}")
-    elif len(comps) > 1:
-        raise ValueError(f"device {device!r} has more than one component of type {comp_type}")
-    else:
-        return comps[0]
-
-rover = blueprints["ngcrover"]
-
-analyses: dict[AnalysisID, Analysis] = {
-    "taveren_model": Analysis(
-        user_info=AnalysisUserInfo(
-            name="Model: Ta'veren Controller",
-            # TODO: hackyyyyy... should either use different controllers' different IDs (now that they have them!) or have some nice query mechanism
-            components_included=[
-                _find_comps(rover, WebServer)[0],
-                _find_comps(rover, Controller)[0],
-            ],
-        ),
-        interaction_model=InteractionModel.X11,
-        images=["taveren:latest"],
-    ),
-    "binsync_re": Analysis(
-        user_info=AnalysisUserInfo(
-            name="Model: BinSync-enabled RE",
-            components_included=[_find_comps(rover, Controller)[0]],
-        ),
-        interaction_model=InteractionModel.X11,
-        images=["ghcr.io/twizmwazin/app-controller/firefox-demo:latest"],
-    ),
-    "hybrid_automata": Analysis(
-        user_info=AnalysisUserInfo(
-            name="Model: Hybrid Automata",
-            components_included=_find_comps(rover, Controller) + [
-                _find_comp(rover, GPSReceiver),
-                _find_comp(rover, CompassSensor),
-                _find_comp(rover, Steering),
-                _find_comp(rover, ESC),
-                _find_comp(rover, Motor),
-            ],
-        ),
-        interaction_model=InteractionModel.X11,
-        images=["ghcr.io/twizmwazin/app-controller/firefox-demo:latest"],
-    ),
-    "gazebo_hybrid_automata": Analysis(
-        user_info=AnalysisUserInfo(
-            name="Co-Simulation: Gazebo + Hybrid Automata",
-            components_included=_find_comps(rover, Controller) + [
-                _find_comp(rover, GPSReceiver),
-                _find_comp(rover, CompassSensor),
-                _find_comp(rover, Steering),
-                _find_comp(rover, ESC),
-                _find_comp(rover, Motor),
-            ],
-        ),
-        interaction_model=InteractionModel.X11,
-        images=["ghcr.io/cpslab-asu/gzcm/px4/firmware:0.2.0", "ghcr.io/cpslab-asu/gzcm/px4/gazebo:harmonic"],
-    ),
-    "gazebo_firmware": Analysis(
-        user_info=AnalysisUserInfo(
-            name="Co-Simulation: Gazebo + Firmware",
-            components_included=_find_comps(rover, Controller) + [
-                _find_comp(rover, GPSReceiver),
-                _find_comp(rover, CompassSensor),
-                _find_comp(rover, Steering),
-                _find_comp(rover, ESC),
-                _find_comp(rover, Motor),
-            ],
-        ),
-        interaction_model=InteractionModel.X11,
-        images=["onex:latest"],
-    ),
-}
-
-hypotheses: dict[BlueprintID, dict[HypothesisID, HypothesisModel]] = defaultdict(dict, {
-    "ngcrover": {
-        "webserver_stop": HypothesisModel(
-            name="From the webserver, stop the rover.",
-            path=[
-                ComponentID("wifi"),
-                ComponentID("webserver"),
-                ComponentID("uno_r4"),
-                ComponentID("uno_r3"),
-                ComponentID("pwm_channel_esc"),
-                ComponentID("esc"),
-                ComponentID("motor"),
-            ],
-            annotations=["wifi_open", "hidden_stop"],
-        ),
-        "emi_compass": HypothesisModel(
-            name="Using EMI, influence the compass to affect the mission.",
-            path=[
-                ComponentID("compass"),
-                ComponentID("uno_r4"),
-                ComponentID("uno_r3"),
-                ComponentID("pwm_channel_servo"),
-                ComponentID("steering"),
-            ],
-            annotations=[],
-        ),
-        "wifi_rollover": HypothesisModel(
-            name="Over WiFi, subvert the control system to roll the rover.",
-            path=[
-                ComponentID("wifi"),
-                ComponentID("webserver"),
-                ComponentID("uno_r4"),
-                ComponentID("uno_r3"),
-                ComponentID("pwm_channel_esc"),
-                ComponentID("esc"),
-                ComponentID("motor"),
-            ],
-            annotations=["wifi_open"],
-        ),
-    },
-})
-
-annotations: dict[BlueprintID, dict[AnnotationID, Annotation]] = defaultdict(dict, {
-    "ngcrover": {
-        "wifi_open": Annotation(
-            attack_surface=ComponentID("wifi"),
-            effect=MakeEntryEffect(reason="wifi is open", nodes=frozenset([ComponentID("wifi")])),
-            underlying_vulnerability=None,
-            attack_model="connect to the AP without creds",
-        ),
-        "hidden_stop": Annotation(
-            attack_surface=ComponentID("webserver"),
-            effect=VulnerabilityEffect(reason="hidden stop command in the webserver"),
-            underlying_vulnerability=None,
-            attack_model="hit the stop endpoint on the webserver",
-        ),
-    },
-})
->>>>>>> 59d5c610
+            raise rest