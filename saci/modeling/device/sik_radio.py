
from ..communication.auth_comm import AuthenticatedCommunication
from .component.cyber.cyber_abstraction_level import CyberAbstractionLevel
from .component.cyber import CyberComponentSourceCode, CyberComponentBinary
from .telemetry import Telemetry, TelemetryHigh, TelemetryAlgorithmic


class SikRadio(Telemetry):
    """
    Describes Sik radio.
    """
<<<<<<< HEAD
    def __init__(self, has_external_input=True, **kwargs):
        super().__init__(has_external_input=has_external_input, **kwargs)
=======

    def __init__(self, **kwargs):
        super().__init__(**kwargs)
>>>>>>> 521658d4
        self.ABSTRACTIONS = {
            CyberAbstractionLevel.HIGH: TelemetryHigh(
                name="Sik Radio High",
                parameters=dict(
                    protocol_name="sik",
                    communication=AuthenticatedCommunication(identifier="netid"),
                ),
            ),
            CyberAbstractionLevel.ALGORITHMIC: TelemetryAlgorithmic(),
            CyberAbstractionLevel.SOURCE: CyberComponentSourceCode(),
            CyberAbstractionLevel.BINARY: CyberComponentBinary(),
        }<|MERGE_RESOLUTION|>--- conflicted
+++ resolved
@@ -9,14 +9,8 @@
     """
     Describes Sik radio.
     """
-<<<<<<< HEAD
     def __init__(self, has_external_input=True, **kwargs):
         super().__init__(has_external_input=has_external_input, **kwargs)
-=======
-
-    def __init__(self, **kwargs):
-        super().__init__(**kwargs)
->>>>>>> 521658d4
         self.ABSTRACTIONS = {
             CyberAbstractionLevel.HIGH: TelemetryHigh(
                 name="Sik Radio High",
