<<<<<<< HEAD
from saci.modeling.device.component import (
    CyberComponentBase,
    CyberComponentHigh,
    CyberComponentAlgorithmic,
    CyberComponentSourceCode,
    CyberComponentBinary,
    CyberAbstractionLevel
)
from saci.modeling.device.component.hardware import HardwareHigh, HardwarePackage, HardwareTechnology
from claripy import BVS

import logging

_l = logging.getLogger(__name__)

# =================== High-Level Abstraction (Cyber) ===================
=======
from typing import Optional
from saci.modeling.device.component import CyberComponentBase, CyberAbstractionLevel, CyberComponentHigh, CyberComponentAlgorithmic
from saci.modeling.device.component.component_base import Port, PortDirection, Ports, union_ports
>>>>>>> 521658d4

class ESCHigh(CyberComponentHigh):

    __slots__ = CyberComponentHigh.__slots__ + (
        "is_operational", "fault_detection_flag", "overheat_protection_flag"
    )

    def __init__(self, is_operational=True, fault_detection_flag=False, overheat_protection_flag=False, **kwargs):
        """
        :param is_operational: Indicates if the ESC system is functioning.
        :param fault_detection_flag: Detects any ESC failure conditions.
        :param overheat_protection_flag: Flags overheating conditions.
        """
        super().__init__(**kwargs)
        self.is_operational = is_operational
        self.fault_detection_flag = fault_detection_flag
        self.overheat_protection_flag = overheat_protection_flag  # Detects overheating conditions.

    @property
    def parameter_types(self):
        return {
            "is_operational": bool,
            "fault_detection_flag": bool,
            "overheat_protection_flag": bool,
        }


# =================== Algorithmic Abstraction (Cyber) ===================

class ESCAlgorithmic(CyberComponentAlgorithmic):

    __slots__ = CyberComponentAlgorithmic.__slots__ + (
        "efficiency_rating", "response_time", "power_consumption",
        "PWM_signal_anomaly_flag"
    )

    def __init__(
        self, efficiency_rating=0.90, response_time=5, power_consumption=10,
        PWM_signal_anomaly_flag=False, **kwargs
    ):
        """
        :param efficiency_rating: Efficiency in converting input power into motor control.
        :param response_time: ESC response time in milliseconds.
        :param power_consumption: Power consumed by the ESC in watts.
        :param PWM_signal_anomaly_flag: Detects anomalies in PWM signals.
        """
        super().__init__(**kwargs)
        self.efficiency_rating = efficiency_rating
        self.response_time = response_time
        self.power_consumption = power_consumption
        self.PWM_signal_anomaly_flag = PWM_signal_anomaly_flag  # Detects signal spoofing attacks.

        # Symbolic execution variables for ESC control
        self.variables = {
            "input_voltage": BVS("esc_input_voltage", 64),
            "input_current": BVS("esc_input_current", 64),
            "output_voltage": BVS("esc_output_voltage", 64),
            "output_current": BVS("esc_output_current", 64),
            "PWM_frequency": BVS("esc_pwm_frequency", 64),
            "temperature": BVS("esc_temperature", 64),
            "power_efficiency": BVS("esc_power_efficiency", 64),
        }

    @property
    def parameter_types(self):
        return {
            "efficiency_rating": float,
            "response_time": int,
            "power_consumption": float,
            "PWM_signal_anomaly_flag": bool,
        }


# =================== Hardware Abstraction (Physical Layer) ===================

class ESCHardwareHigh(HardwareHigh):

<<<<<<< HEAD
    def __init__(self, **kwargs):
        super().__init__(modality="ESC", **kwargs)


class ESCHardwarePackage(HardwarePackage):

    KNOWN_ESC_CHIPS = [
        "BLHeli_32", "T-Motor F55A", "KISS 32A", "Hobbywing XRotor", "APD 80F3", "Castle Creations Talon"
    ]

    def __init__(self, chip_name, chip_vendor, **kwargs):
        """
        :param chip_name: The name of the ESC chip.
        :param chip_vendor: The manufacturer of the ESC.
        """
        super().__init__(chip_name=chip_name, chip_vendor=chip_vendor, **kwargs)
        if chip_name not in self.KNOWN_ESC_CHIPS:
            _l.warning(f"Unknown ESC chip: {chip_name}. Consider adding it to the known list.")


class ESCHardwareTechnology(HardwareTechnology):

    KNOWN_TECHNOLOGIES = ["Brushed ESC", "Brushless ESC", "Sensorless ESC", "FOC ESC"]

    def __init__(self, technology, **kwargs):
        """
        :param technology: Type of ESC technology used.
        """
        super().__init__(technology=technology, **kwargs)
        if technology not in self.KNOWN_TECHNOLOGIES:
            _l.warning(f"Unknown ESC technology: {technology}. Consider adding it to the known list.")


# =================== Full ESC Component Abstraction (Cyber) ===================

class ESC(CyberComponentBase):

    __slots__ = ("ABSTRACTIONS", "has_external_input", "variables")

    def __init__(self, has_external_input=False, **kwargs):
        """
        :param has_external_input: Indicates if the ESC system receives external input.
        """
        super().__init__(**kwargs)

        self.has_external_input = has_external_input

        # Define all abstraction layers
=======
class ESC(CyberComponentBase):
    def __init__(self, ports: Optional[Ports]=None, **kwargs):
        super().__init__(
            ports=union_ports({
                "Speed Value": Port(direction=PortDirection.IN),
                "Motor Control": Port(direction=PortDirection.OUT),
            }, ports),
            **kwargs
        )
>>>>>>> 521658d4
        self.ABSTRACTIONS = {
            CyberAbstractionLevel.HIGH: ESCHigh(),
            CyberAbstractionLevel.ALGORITHMIC: ESCAlgorithmic(),
            CyberAbstractionLevel.SOURCE: CyberComponentSourceCode(),
            CyberAbstractionLevel.BINARY: CyberComponentBinary(),
        }

    @property
    def parameter_types(self):
        return {
            "has_external_input": bool,
        }


######################################################    OLD VERSION    ########################################################################


# from saci.modeling.device.component import CyberComponentBase, CyberAbstractionLevel, CyberComponentHigh, CyberComponentAlgorithmic

# class ESCHigh(CyberComponentHigh):
#     __slots__ = CyberComponentHigh.__slots__

#     def __init__(self, **kwargs):
#         super().__init__(**kwargs)


# class ESCAlgorithmic(CyberComponentAlgorithmic):
#     __slots__ = CyberComponentAlgorithmic.__slots__

#     def __init__(self, **kwargs):
#         super().__init__(**kwargs)

# class ESC(CyberComponentBase):
#     def __init__(self, **kwargs):
#         super().__init__(**kwargs)
#         self.ABSTRACTIONS = {
#             CyberAbstractionLevel.HIGH: ESCHigh(),
#             CyberAbstractionLevel.ALGORITHMIC: ESCAlgorithmic(),
#         }<|MERGE_RESOLUTION|>--- conflicted
+++ resolved
@@ -1,4 +1,4 @@
-<<<<<<< HEAD
+from typing import Optional
 from saci.modeling.device.component import (
     CyberComponentBase,
     CyberComponentHigh,
@@ -7,6 +7,7 @@
     CyberComponentBinary,
     CyberAbstractionLevel
 )
+from saci.modeling.device.component.component_base import Port, PortDirection, Ports, union_ports
 from saci.modeling.device.component.hardware import HardwareHigh, HardwarePackage, HardwareTechnology
 from claripy import BVS
 
@@ -15,11 +16,6 @@
 _l = logging.getLogger(__name__)
 
 # =================== High-Level Abstraction (Cyber) ===================
-=======
-from typing import Optional
-from saci.modeling.device.component import CyberComponentBase, CyberAbstractionLevel, CyberComponentHigh, CyberComponentAlgorithmic
-from saci.modeling.device.component.component_base import Port, PortDirection, Ports, union_ports
->>>>>>> 521658d4
 
 class ESCHigh(CyberComponentHigh):
 
@@ -97,7 +93,6 @@
 
 class ESCHardwareHigh(HardwareHigh):
 
-<<<<<<< HEAD
     def __init__(self, **kwargs):
         super().__init__(modality="ESC", **kwargs)
 
@@ -134,21 +129,7 @@
 # =================== Full ESC Component Abstraction (Cyber) ===================
 
 class ESC(CyberComponentBase):
-
-    __slots__ = ("ABSTRACTIONS", "has_external_input", "variables")
-
-    def __init__(self, has_external_input=False, **kwargs):
-        """
-        :param has_external_input: Indicates if the ESC system receives external input.
-        """
-        super().__init__(**kwargs)
-
-        self.has_external_input = has_external_input
-
-        # Define all abstraction layers
-=======
-class ESC(CyberComponentBase):
-    def __init__(self, ports: Optional[Ports]=None, **kwargs):
+    def __init__(self, ports: Optional[Ports]=None, has_external_input=False, **kwargs):
         super().__init__(
             ports=union_ports({
                 "Speed Value": Port(direction=PortDirection.IN),
@@ -156,7 +137,8 @@
             }, ports),
             **kwargs
         )
->>>>>>> 521658d4
+
+        self.has_external_input = has_external_input
         self.ABSTRACTIONS = {
             CyberAbstractionLevel.HIGH: ESCHigh(),
             CyberAbstractionLevel.ALGORITHMIC: ESCAlgorithmic(),
